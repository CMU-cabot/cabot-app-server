--- conflicted
+++ resolved
@@ -43,11 +43,8 @@
         self.summons_char = common.SummonsChar(self, "summons")
         self.destination_char = common.DestinationChar(self, "destination")
         self.heartbeat_char = common.HeartbeatChar(self, "heartbeat")
-<<<<<<< HEAD
+        self.signal_status_char = common.SignalStatusChar(self, "signal_response_intersection_status")
         self.elevator_settings_char = common.ElevatorSettingsChar(self, "elevator_settings")
-=======
-        self.signal_status_char = common.SignalStatusChar(self, "signal_response_intersection_status")
->>>>>>> ae8d4508
 
         class subchar_handler(socketio.Namespace):
             @self.sio.event
@@ -77,13 +74,12 @@
                     self.heartbeat_char.callback(0, data[0])
 
             @self.sio.event
-<<<<<<< HEAD
+            def signal_response_intersection_status(sid, data):
+                self.signal_status_char.callback(0, data[0])
+
+            @self.sio.event
             def elevator_settings(sid, data):
                 self.elevator_settings_char.callback(0, data[0])
-=======
-            def signal_response_intersection_status(sid, data):
-                self.signal_status_char.callback(0, data[0])
->>>>>>> ae8d4508
 
             @self.sio.event
             def req_version(sid, data):
