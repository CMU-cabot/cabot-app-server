--- conflicted
+++ resolved
@@ -285,26 +285,26 @@
         logger.error("%s is not implemented", self.uuid)
 
 
-<<<<<<< HEAD
+class SignalStatusChar(BLESubChar):
+    def __init__(self, owner, uuid):
+        super().__init__(owner, uuid)
+
+    def callback(self, handle, value):
+        logger.info(f"signal_status {value}")
+        msg = String()
+        msg.data = value
+        cabot_node_common.pub_node.signal_status_pub.publish(msg)
+
+
 class ElevatorSettingsChar(BLESubChar):
-=======
-class SignalStatusChar(BLESubChar):
->>>>>>> ae8d4508
-    def __init__(self, owner, uuid):
-        super().__init__(owner, uuid)
-
-    def callback(self, handle, value):
-<<<<<<< HEAD
+    def __init__(self, owner, uuid):
+        super().__init__(owner, uuid)
+
+    def callback(self, handle, value):
         logger.info(f"elevator_settings {value}")
         msg = String()
         msg.data = value
         cabot_node_common.pub_node.elevator_settings_pub.publish(msg)
-=======
-        logger.info(f"signal_status {value}")
-        msg = String()
-        msg.data = value
-        cabot_node_common.pub_node.signal_status_pub.publish(msg)
->>>>>>> ae8d4508
 
 
 class DestinationChar(BLESubChar):
@@ -634,11 +634,8 @@
         self.cabot_event_pub = self.create_publisher(String, '/cabot/event', 5)
         self.ble_hb_topic = self.create_publisher(String, '/cabot/ble_heart_beat', 5)
         self.activity_log_pub = self.create_publisher(Log, '/cabot/activity_log', 5)
-<<<<<<< HEAD
+        self.signal_status_pub = self.create_publisher(String, '/signal_response_intersection_status', 5)
         self.elevator_settings_pub = self.create_publisher(String, '/elevator_settings', 5)
-=======
-        self.signal_status_pub = self.create_publisher(String, '/signal_response_intersection_status', 5)
->>>>>>> ae8d4508
 
     def cabot_pub_event(self, msg):
         self.cabot_event_pub.publish(msg)
